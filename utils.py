from PIL import Image
#from torchvision import transforms
from torchvision.transforms import v2 as transforms
from torchvision.datasets import STL10, CIFAR10, CIFAR100, ImageFolder
import kornia.augmentation as K
#import cv2
import numpy as np
import torch
import math
import torch.nn as nn
import torch.nn.functional as F
from torch import nn, optim, autograd
from torch.optim.lr_scheduler import _LRScheduler, MultiStepLR
from torch.utils.data import Dataset, DataLoader, Sampler
from torch.utils import data
import random
import os
import shutil

import pyvips

import torch
import re

import argparse
from types import SimpleNamespace
import sys
from collections import defaultdict

class ParseMixed(argparse.Action):
    def __init__(self, option_strings, dest, types=None, **kwargs):
        if types is None:
            raise ValueError("You must provide a list of types")
        self.types = types
        super().__init__(option_strings, dest, **kwargs)

    def __call__(self, parser, namespace, values, option_string=None):
        if len(values) != len(self.types):
            raise argparse.ArgumentError(
                self, f"Expected {len(self.types)} values, got {len(values)}"
            )
        converted = []
        for v, t in zip(values, self.types):
            if t is bool:
                v = str(v).lower()
                if v in ("true", "1", "yes", "y"):
                    converted.append(True)
                elif v in ("false", "0", "no", "n"):
                    converted.append(False)
                else:
                    raise argparse.ArgumentError(self, f"Invalid bool: {v}")
            else:
                converted.append(t(v))
        setattr(namespace, self.dest, converted)

def pretty_tensor_str(tensor, indent=0):
    """
    Pretty-print PyTorch tensor string with:
    - preserved truncation (ellipsis),
    - no device or grad info,
    - recursive indentation,
    - innermost lists (vectors) printed inline with brackets,
    - no extra brackets for 2D rows.

    Returns formatted string.
    """
    t = tensor.detach().cpu()
    s = str(t)

    # Remove device and grad_fn info
    s = re.sub(r", device='.*?'\)", ")", s)
    s = re.sub(r", grad_fn=<.*?>", "", s)

    # Remove tensor(...) wrapper
    if s.startswith("tensor(") and s.endswith(")"):
        s = s[len("tensor("):-1]

    s = s.strip()
    shape = t.shape

    def recursive_format(s, indent_level, level):
        # Trim outer brackets
        if s.startswith('[') and s.endswith(']'):
            s = s[1:-1].strip()

        if not s:
            return ' ' * indent_level + '[]'

        # For 1D tensor, just print inline
        if len(shape) == 1 or level == len(shape) - 1:
            return ' ' * indent_level + '[' + s + ']'

        # For 2D tensor at second-last level, print rows inline without extra brackets
        if len(shape) >= 2 and level == len(shape) - 2:
            # Split rows by commas outside brackets
            elems = []
            level_brackets = 0
            current = []
            for c in s:
                if c == '[':
                    level_brackets += 1
                elif c == ']':
                    level_brackets -= 1
                if c == ',' and level_brackets == 0:
                    elems.append(''.join(current).strip())
                    current = []
                else:
                    current.append(c)
            if current:
                elems.append(''.join(current).strip())

            lines = [' ' * indent_level + '[']
            for e in elems:
                lines.append(' ' * (indent_level + 2) + e)
            lines.append(' ' * indent_level + ']')
            return '\n'.join(lines)

        # Otherwise, split top-level elements and recurse
        elems = []
        level_brackets = 0
        current = []
        for c in s:
            if c == '[':
                level_brackets += 1
            elif c == ']':
                level_brackets -= 1
            if c == ',' and level_brackets == 0:
                elems.append(''.join(current).strip())
                current = []
            else:
                current.append(c)
        if current:
            elems.append(''.join(current).strip())

        lines = [' ' * indent_level + '[']
        for e in elems:
            lines.append(recursive_format(e, indent_level + 2, level + 1))
        lines.append(' ' * indent_level + ']')
        return '\n'.join(lines)

    return recursive_format(s, indent, 0)

def pyvips_loader(path):
    image = pyvips.Image.new_from_file(path, access="sequential")
    arr = np.ndarray(buffer=image.write_to_memory(),
                     shape=[image.height, image.width, image.bands],
                     dtype=np.uint8)
    tensor = torch.from_numpy(arr).permute(2,0,1).float() / 255.0  # CHW float
    return tensor
    #return Image.fromarray(arr)

class STL10Pair(STL10):
    def __getitem__(self, index):
        img, target = self.data[index], self.labels[index]
        img = Image.fromarray(np.transpose(img, (1, 2, 0)))

        if self.transform is not None:
            pos_1 = self.transform(img)
            pos_2 = self.transform(img)

        return pos_1, pos_2, target


class STL10Pair_Index(STL10):
    def __getitem__(self, index):
        img, target = self.data[index], self.labels[index]
        img = Image.fromarray(np.transpose(img, (1, 2, 0)))

        if self.transform is not None:
            pos_1 = self.transform(img)
            pos_2 = self.transform(img)

        return pos_1, pos_2, target, index


class CIFAR10Pair(CIFAR10):
    """CIFAR10 Dataset.
    """

    def __getitem__(self, index):
        img, target = self.data[index], self.targets[index]
        img = Image.fromarray(img)

        if self.transform is not None:
            pos_1 = self.transform(img)
            pos_2 = self.transform(img)

        if self.target_transform is not None:
            target = self.target_transform(target)

        return pos_1, pos_2, target

class CIFAR10Pair_Index(CIFAR10):
    """CIFAR10 Dataset.
    """

    def __getitem__(self, index):
        img, target = self.data[index], self.targets[index]
        img = Image.fromarray(img)

        if self.transform is not None:
            pos_1 = self.transform(img)
            pos_2 = self.transform(img)

        if self.target_transform is not None:
            target = self.target_transform(target)

        return pos_1, pos_2, target, index

class CIFAR100Pair(CIFAR100):
    """CIFAR10 Dataset.
    """

    def __getitem__(self, index):
        img, target = self.data[index], self.targets[index]
        img = Image.fromarray(img)

        if self.transform is not None:
            pos_1 = self.transform(img)
            pos_2 = self.transform(img)

        if self.target_transform is not None:
            target = self.target_transform(target)

        return pos_1, pos_2, target

class CIFAR100Pair_Index(CIFAR100):
    """CIFAR10 Dataset.
    """

    def __getitem__(self, index):
        img, target = self.data[index], self.targets[index]
        img = Image.fromarray(img)

        if self.transform is not None:
            pos_1 = self.transform(img)
            pos_2 = self.transform(img)

        if self.target_transform is not None:
            target = self.target_transform(target)

        return pos_1, pos_2, target, index

def find_classes(directory, class_to_idx_fun):
    """Finds the class folders in a dataset.

    See :class:`DatasetFolder` for details.
    """
    classes = [entry.name for entry in os.scandir(directory) if entry.is_dir()]
    if not classes:
        raise FileNotFoundError(f"Couldn't find any class folder in {directory}.")

    class_to_idx = {cls_name: class_to_idx_fun(cls_name) for cls_name in classes}
    return classes, class_to_idx

class Imagenet_idx(ImageFolder):
    """Folder datasets which returns the index of the image as well
    """

    def __init__(self, root, transform=None, target_transform=None, class_to_idx=None):
        self.class_to_idx = class_to_idx
        super(Imagenet_idx, self).__init__(root, transform, target_transform, loader=pyvips_loader)
        self.index_pos = -1
    def __getitem__(self, index):
        """
        Args:
            index (int): Index
        Returns:
            tuple: (image, target, index) where target is class_index of the target class.
        """
        path, target = self.imgs[index]
        image = self.loader(path)
        
        if False and self.transform is not None:
            pos = self.transform(image)
        else:
            pos = image
        if False and self.target_transform is not None:
            target = self.target_transform(target)

        return pos, target, index

    def find_classes(self, directory):
        if self.class_to_idx:
            return find_classes(directory, self.class_to_idx)
        else:
           return super(Imagenet_idx, self).find_classes(directory) 

class Imagenet(ImageFolder):
    """Folder datasets which returns the index of the image as well
    """

    def __init__(self, root, transform=None, target_transform=None, class_to_idx=None):
        self.class_to_idx = class_to_idx
        super(Imagenet, self).__init__(root, transform, target_transform, loader=pyvips_loader)
        self.index_pos = None

    def __getitem__(self, index):
        """
        Args:
            index (int): Index
        Returns:
            tuple: (image, target, index) where target is class_index of the target class.
        """
        path, target = self.imgs[index]
        image = self.loader(path)
        if False and self.transform is not None:
            pos = self.transform(image)
        else:
            pos = image
        if False and self.target_transform is not None:
            target = self.target_transform(target)

        return pos, target

    def find_classes(self, directory):
        if self.class_to_idx:
            return find_classes(directory, self.class_to_idx)
        else:
           return super(Imagenet, self).find_classes(directory) 

class Imagenet_idx_pair(ImageFolder):
    """Folder datasets which returns the index of the image as well
    """

    def __init__(self, root, transform=None, target_transform=None, class_to_idx=None):
        self.class_to_idx = class_to_idx
        super(Imagenet_idx_pair, self).__init__(root, transform, target_transform, loader=pyvips_loader)
        self.index_pos = -1

    def __getitem__(self, index):
        """
        Args:
            index (int): Index
        Returns:
            tuple: (image, target, index) where target is class_index of the target class.
        """
        path, target = self.imgs[index]
        image = self.loader(path)
        if False and self.transform is not None:
            pos1 = self.transform(image)
            pos2 = self.transform(image)
        else:
            pos1 = image
            pos2 = image
        if False and self.target_transform is not None:
            target = self.target_transform(target)

        return pos1, pos2, target, index

    def find_classes(self, directory):
        if self.class_to_idx:
            return find_classes(directory, self.class_to_idx)
        else:
           return super(Imagenet_idx_pair, self).find_classes(directory) 

class Imagenet_pair(ImageFolder):
    """Folder datasets which returns the index of the image as well
    """

    def __init__(self, root, transform=None, target_transform=None, class_to_idx=None):
        self.class_to_idx = class_to_idx
        super(Imagenet_pair, self).__init__(root, transform, target_transform, loader=pyvips_loader)
        self.index_pos = None

    def __getitem__(self, index):
        """
        Args:
            index (int): Index
        Returns:
            tuple: (image, target, index) where target is class_index of the target class.
        """
        path, target = self.imgs[index]
        image = self.loader(path)

        if False and self.transform is not None:
            pos1 = self.transform(image)
            pos2 = self.transform(image)
        else:
            pos1 = image
            pos2 = image
        if False and self.target_transform is not None:
            target = self.target_transform(target)

        return pos1, pos2, target

    def find_classes(self, directory):
        if self.class_to_idx:
            return find_classes(directory, self.class_to_idx)
        else:
           return super(Imagenet_pair, self).find_classes(directory) 

class Imagenet_idx_pair_transformone(ImageFolder):
    """Folder datasets which returns the index of the image as well
    """

    def __init__(self, root, transform_simple=None, transform_hard=None, target_transform=None, class_to_idx=None):
        self.class_to_idx = class_to_idx
        super(Imagenet_idx_pair_transformone, self).__init__(root, transform_simple, target_transform, loader=pyvips_loader)
        self.transform_hard = transform_hard
        self.index_pos = -1

    def __getitem__(self, index):
        """
        Args:
            index (int): Index
        Returns:
            tuple: (image, target, index) where target is class_index of the target class.
        """
        path, target = self.imgs[index]
        image = self.loader(path)
        if False and self.transform is not None:
            pos1 = self.transform(image)
            pos2 = self.transform(image)
        else:
            pos1 = image
            pos2 = image
        if False and self.transform_hard is not None:
            pos1_hard = self.transform_hard(image)
            pos2_hard = self.transform_hard(image)
        else:
            pos1_hard = image
            pos2_hard = image
        if False and self.target_transform is not None:
            target = self.target_transform(target)

        return pos1, pos2, pos1_hard, pos2_hard, target, index

    def find_classes(self, directory):
        if self.class_to_idx:
            return find_classes(directory, self.class_to_idx)
        else:
           return super(Imagenet_idx_pair_transformone, self).find_classes(directory) 

class IndexDataset(Dataset):
    def __init__(self, size):
        self.size = size
    def __len__(self):
        return self.size
    def __getitem__(self, idx):
        return idx
        
class MutableSampler(Sampler):
    def __init__(self, indices=None):
        self.indices = indices or []

    def __iter__(self):
        return iter(self.indices)

    def __len__(self):
        return len(self.indices)

    def set_indices(self, new_indices):
        self.indices = new_indices

class MutableBatchSampler:
    def __init__(self, batch_size, drop_last=False):
        self.batch_size = batch_size
        self.drop_last = drop_last
        self.indices = []

    def __iter__(self):
        for i in range(0, len(self.indices), self.batch_size):
            batch = self.indices[i:i + self.batch_size]
            if self.drop_last and len(batch) < self.batch_size:
                continue  # skip the last incomplete batch
            yield batch

    def __len__(self):
        if self.drop_last:
            return len(self.indices) // self.batch_size
        else:
            return (len(self.indices) + self.batch_size - 1) // self.batch_size

    def set_indices(self, new_indices):
        self.indices = new_indices

class LoaderManager:
    def __init__(self, dataset, num_passes, batched=True, **loader_kwargs):
        self.dataset = dataset
        self.num_passes = num_passes

        if num_passes > 1:
            # one sampler per pass
            if batched:
                self.samplers = [MutableBatchSampler(loader_kwargs['batch_size'], loader_kwargs['drop_last']) for _ in range(num_passes)]
                # create persistent loaders once
                loader_kwargs.pop('batch_size', None)
                loader_kwargs.pop('shuffle', None)
                loader_kwargs.pop('drop_last', None)
                self.loaders = [DataLoader(dataset, batch_sampler=s, **loader_kwargs) for s in self.samplers]
            else:
                self.samplers = [MutableSampler([]) for _ in range(num_passes)]
                # create persistent loaders once
                self.loaders = [DataLoader(dataset, sampler=s, **loader_kwargs) for s in self.samplers]

        else:           
            self.samplers = []
            self.loaders = [
                DataLoader(dataset, shuffle=True, **loader_kwargs)
            ]

    def new_macro_batch(self, indices):
        """Set a new shuffled order for all passes."""
        random.shuffle(indices)
        for s in self.samplers:
            s.set_indices(indices)

    def get_pass_iter(self, pass_idx):
        """Get an iterator over the loader for the given pass."""
        return iter(self.loaders[pass_idx])

    def shutdown(self):
        """Explicitly shut down persistent workers, iterators, and clear references."""
        # Kill workers for all loaders
        for dl in self.loaders:
            it = getattr(dl, "_iterator", None)
            if it is not None:
                it._shutdown_workers()  # terminate subprocesses

        # Drop any saved iterators if you decide to keep them in the future
        if hasattr(self, "iters"):
            self.iters = None

        # Clear references so GC can free memory
        self.loaders = []
        self.samplers = []
        self.dataset = None

def group_crossentropy(logits, labels, batchsize):
    sample_dim, label_dim = logits.size(0), logits.size(1)
    logits_exp = logits.exp()
    weights = torch.ones_like(logits_exp)
    weights[:, 1:] *= (batchsize-2)/(label_dim-1)
    softmax_loss = (weights * logits_exp) / (weights * logits_exp).sum(1).unsqueeze(1)
    cont_loss_env = torch.nn.NLLLoss()(torch.log(softmax_loss), labels)
    return cont_loss_env


def info_nce_loss(features, batch_size, temperature):
    # 'features' is a tensor of two views concatenated along dim=0
    # 'batch_size' is the length of the first view 

    labels = torch.cat([torch.arange(batch_size) for i in range(2)], dim=0) # (2*batch_size,) of [0,batch_size)
    labels = (labels.unsqueeze(0) == labels.unsqueeze(1)).float() # (2*batch_size,2*batch_size) of labels{i,j]=True if labels[i]==labels[j]
    labels = labels.to(features.device)

    # features = F.normalize(features, dim=1)
    similarity_matrix = torch.matmul(features, features.T) # (2*batch_size,2*batch_size)

    # discard the main diagonal from both: labels and similarities matrix
    mask = torch.eye(labels.shape[0], dtype=torch.bool).to(features.device) # (2*batch_size,2*batch_size) w/ True along the diagonal
    # When you do boolean indexing like labels[~mask], PyTorch (and NumPy) flattens the result into a 1D tensor of just the selected elements.
    # The order is row-major (C-order) in PyTorch (same as NumPy): pick a row, go across columns, move to next row.
    # each row corresponds to one anchor, and the columns are the other samples (diagonal removed).
    # PyTorch uses row-major storage. That means the 1D array FILLS the new 2D array row by row.
    labels = labels[~mask].view(labels.shape[0], -1) # (2*batch_size, 2*batch_size-1)
    similarity_matrix = similarity_matrix[~mask].view(similarity_matrix.shape[0], -1)
    # For each row i (an anchor), columns correspond to all other examples j != i in the concatenated 
    # batch (ordered by original column order, but with the diagonal element removed).
    # assert similarity_matrix.shape == labels.shape

    # select and combine multiple positives
    # each row has exactly one positive after removing the diagonal
    positives = similarity_matrix[labels.bool()].view(labels.shape[0], -1) # (2*batch_size,1) of positive similarity scalars

    # select only the negatives
    negatives = similarity_matrix[~labels.bool()].view(similarity_matrix.shape[0], -1) # (2B, 2B-2)

    logits = torch.cat([positives, negatives], dim=1) # (2B, 2B-1)
    # because positives are put in the first column, the correct class index (for the positive) is 0 for every row.
    labels = torch.zeros(logits.shape[0], dtype=torch.long).to(features.device)

    logits = logits / temperature
    return logits, labels


def info_nce_loss_update(features, batch_size, temperature):
    # 'features' is a tensor of two views concatenated along dim=0
    # 'batch_size' is the length of the first view 

    labels = torch.cat([torch.arange(batch_size) for i in range(2)], dim=0) # (2*batch_size,) of [0,batch_size)
    labels = (labels.unsqueeze(0) == labels.unsqueeze(1)).float() # (2*batch_size,2*batch_size) of True where index match in both views
    labels = labels.to(features.device)
    # split_matrixs = torch.cat([split_matrix, split_matrix], dim=0).to(features.device)
    index_sequence = torch.cat([torch.arange(batch_size) for i in range(2)], dim=0).to(features.device) # (2*batch_size,) of [0,batch_size)
    index_sequence = index_sequence.unsqueeze(0).expand(2*batch_size, 2*batch_size) # (2*batch_size,2*batch_size)

    # features = F.normalize(features, dim=1)
    similarity_matrix = torch.matmul(features, features.T)

    # discard the main diagonal from both: labels and similarities matrix
    mask = torch.eye(labels.shape[0], dtype=torch.bool).to(features.device)
    labels = labels[~mask].view(labels.shape[0], -1)
    similarity_matrix = similarity_matrix[~mask].view(similarity_matrix.shape[0], -1)
    # split_matrixs = split_matrixs[~mask].view(split_matrixs.shape[0], -1)
    index_sequence = index_sequence[~mask].view(index_sequence.shape[0], -1)
    # assert similarity_matrix.shape == labels.shape

    # select and combine multiple positives
    positives = similarity_matrix[labels.bool()].view(labels.shape[0], -1)
    positive_index = index_sequence[labels.bool()].view(labels.shape[0], -1)

    # select only the negatives
    negatives = similarity_matrix[~labels.bool()].view(similarity_matrix.shape[0], -1)
    negative_index = index_sequence[~labels.bool()].view(labels.shape[0], -1)

    logits = torch.cat([positives, negatives], dim=1)
    labels = torch.zeros(logits.shape[0], dtype=torch.long).to(features.device)
    indexs = torch.cat([positive_index, negative_index], dim=1)

    logits = logits / temperature
    return logits, labels, indexs


def penalty(logits, y, loss_function, mode='w', batchsize=None):
    assert((logits.size(0) % 2) == 0) 
    if mode == 'w':
        scale = torch.ones((1, logits.size(-1))).cuda(non_blocking=True).requires_grad_()
        try:
            loss1 = loss_function(logits[::2] * scale, y[::2])
            loss2 = loss_function(logits[1::2] * scale, y[1::2])
        except:
            assert batchsize is not None
            loss1 = loss_function(logits[::2] * scale, y[::2], batchsize)
            loss2 = loss_function(logits[1::2] * scale, y[1::2], batchsize)
        grad1 = autograd.grad(loss1, [scale], create_graph=True)[0]
        grad2 = autograd.grad(loss2, [scale], create_graph=True)[0]
    elif mode == 'f':
        pass
    return torch.sum(grad1*grad2)


class update_split_dataset(data.Dataset):
    def __init__(self, feature_bank1, feature_bank2):
        """Initialize and preprocess the Dsprite dataset."""
        self.feature_bank1 = feature_bank1
        self.feature_bank2 = feature_bank2


    def __getitem__(self, index):
        """Return one image and its corresponding attribute label."""
        feature1 = self.feature_bank1[index]
        feature2 = self.feature_bank2[index]

        return feature1, feature2, index

    def __len__(self):
        """Return the number of images."""
        return self.feature_bank1.size(0)


# Update split online
def auto_split(net, update_loader, soft_split_all, temperature, irm_temp, loss_mode='v2', irm_mode='v1', irm_weight=10, constrain=False, cons_relax=False, nonorm=False, log_file=None):
    # irm mode: v1 is original irm; v2 is variance (not use)
    
    transform = update_loader.dataset.transform
    target_transform = update_loader.dataset.target_transform

    low_loss, constrain_loss = 1e5, torch.Tensor([0.])
    cnt, best_epoch, training_num = 0, 0, 0
    num_env = soft_split_all.size(1)

    # optimizer and schedule
    pre_optimizer = torch.optim.Adam([soft_split_all], lr=0.5, weight_decay=0.)
    pre_scheduler = MultiStepLR(pre_optimizer, [5, 35], gamma=0.2, last_epoch=-1)

    for epoch in range(100):
        risk_all_list, risk_cont_all_list, risk_penalty_all_list, risk_constrain_all_list, training_num = [],[],[],[], 0
        net.eval()
        for batch_idx, (pos_, target, idx) in enumerate(update_loader):
            training_num += len(pos_)
            with torch.no_grad():
                
                pos_ = pos_.cuda(non_blocking=True)

                if transform is not None:
                    pos_1 = transform(pos_)
                    pos_2 = transform(pos_)
                if target_transform is not None:
                    target = target_transform(target)
                
                _, feature_1 = net(pos_1)
                _, feature_2 = net(pos_2)

            loss_cont_list, loss_penalty_list = [], []

            """
            # Option 1. use probability directly
            soft_split = F.softmax(soft_split_all, dim=-1)
            for env_idx in range(num_env):
                loss_weight = torch.gather(soft_split[:, env_idx], dim=1, index=indexs)
                cont_loss_env_sample = (loss_weight*loss_original).sum(1)
                cont_loss_env = (cont_loss_env_sample * torch.cat([soft_split[:, env_idx], soft_split[:, env_idx]], dim=0)).sum(0)
                loss_cont_list.append(cont_loss_env)
                penalty_irm = torch.autograd.grad(cont_loss_env, [scale], create_graph=True)[0]
                loss_penalty_list.append(penalty_irm)
            risk_final = - (loss_cont_list.sum() + loss_penalty_list.sum())
            """

            # Option 2. use soft split
            param_split = F.softmax(soft_split_all[idx], dim=-1)
            if irm_mode == 'v1': # original
                for env_idx in range(num_env):

                    logits, labels, indexs = info_nce_loss_update(torch.cat([feature_1, feature_2], dim=0), feature_1.size(0), temperature=1.0)

                    loss_weight = param_split[:, env_idx][indexs]
                    logits_cont = logits / temperature
                    # here we change the contrastive loss to the soft version to enable the sample weight
                    cont_loss_env = soft_contrastive_loss(logits_cont, labels, loss_weight, mode=loss_mode, nonorm=nonorm)

                    scale = torch.ones((1, logits.size(-1))).cuda(non_blocking=True).requires_grad_()
                    logits_pen = logits / irm_temp
                    cont_loss_env_scale1 = soft_contrastive_loss(logits_pen[::2]*scale, labels[::2], loss_weight[::2], mode=loss_mode, nonorm=nonorm)
                    cont_loss_env_scale2 = soft_contrastive_loss(logits_pen[1::2]*scale, labels[1::2], loss_weight[1::2], mode=loss_mode, nonorm=nonorm)
                    penalty_irm1 = torch.autograd.grad(cont_loss_env_scale1, [scale], create_graph=True)[0]
                    penalty_irm2 = torch.autograd.grad(cont_loss_env_scale2, [scale], create_graph=True)[0]
                    loss_cont_list.append((cont_loss_env1 + cont_loss_env2)/2)
                    loss_penalty_list.append(torch.sum(penalty_irm1*penalty_irm2))

                cont_loss_epoch = torch.stack(loss_cont_list).mean()
                inv_loss_epoch = torch.stack(loss_penalty_list).mean()
                risk_final = - (cont_loss_epoch + irm_weight*inv_loss_epoch)


            elif irm_mode == 'v2': # variance (not use)
                for env_idx in range(num_env):
                    logits, labels, indexs = info_nce_loss_update(torch.cat([feature_1, feature_2], dim=0), feature_1.size(0), temperature=1.0)
                    loss_weight = param_split[:, env_idx][indexs]
                    logits_cont = logits / temperature
                    cont_loss_env = soft_contrastive_loss(logits_cont, labels, loss_weight, mode=loss_mode, nonorm=nonorm)
                    loss_cont_list.append(cont_loss_env)

                inv_loss_epoch = torch.var(torch.stack(loss_cont_list))
                cont_loss_epoch = torch.stack(loss_cont_list).mean()
                risk_final = - (cont_loss_epoch + irm_weight*inv_loss_epoch)

            if constrain > 0.: # constrain to avoid the imbalance problem
                if nonorm:
                    """
                    Each example should have confident (low-entropy) predictions, but across the batch they should be evenly distributed across classes.
                    """
                    constrain_loss = 0.2*(- cal_entropy(param_split.mean(0), dim=0) + cal_entropy(param_split, dim=1).mean())
                else:
                    if cons_relax: # relax constrain to make item num of groups no more than 2:1
                        """
                        Don't let the model's global prediction distribution get too peaky - stay at least roughly balanced (entropy >= 0.6365). 
                        If it starts collapsing, push it back.
                        For 2 classes, H([0.55,0.45])~0.688, H([0.7,0.3])~0.611. So 0.6365 corresponds roughly to a 65-35 class split.  
                        So, for 99-1 split, entropy is ~ 0, so relu() gives ~ 0.6365, which increases total loss.
                        For 50-50 split, entropy is ~ 0.69, so relu() gives 0, i.e., loss isn't increased.
                        Net result is that splits better than 2:1 are capped and don't decrease the loss anymore.
                        """
                        constrain_loss = torch.relu(0.6365 - cal_entropy(param_split.mean(0), dim=0))
                    else:
                        """
<<<<<<< HEAD
                        Rewards diversity across the batch - entropy is smaller when the model collapses to one class. 
                        So (- entropy) is more negative when there's diversity.
=======
                        Rewards diversity across the batch - it is more positive when the model collapses to one class. 
                        Here, entropy always > 0. It's bigger when there's MORE diversity (more even split), and its
                        negation is SMALLER, i.e. loss goes DOWN.
>>>>>>> f530cf1d
                        """
                        constrain_loss = - cal_entropy(param_split.mean(0), dim=0)#  + cal_entropy(param_split, dim=1).mean()
                constrain_loss *= constrain
                risk_final += constrain_loss


            pre_optimizer.zero_grad()
            risk_final.backward()
            pre_optimizer.step()

            risk_all_list.append(risk_final.item())
            risk_cont_all_list.append(-cont_loss_epoch.item())
            risk_penalty_all_list.append(-inv_loss_epoch.item())
            risk_constrain_all_list.append(constrain_loss.item())
            soft_split_print = soft_split_all[:1].clone().detach()
            if epoch > 0:
                print('\rUpdating Env [%d/%d] [%d/%d]  Loss: %.2f  Cont_Risk: %.2f  Inv_Risk: %.2f  Cons_Risk: %.2f  Cnt: %d  Lr: %.4f  Inv_Mode: %s  Soft Split: %s'
                      %(epoch, 100, training_num, len(update_loader.dataset), sum(risk_all_list)/len(risk_all_list), sum(risk_cont_all_list)/len(risk_cont_all_list), sum(risk_penalty_all_list)/len(risk_penalty_all_list),
                        sum(risk_constrain_all_list)/len(risk_constrain_all_list), cnt, pre_optimizer.param_groups[0]['lr'], irm_mode, 
                        F.softmax(soft_split_print, dim=-1).tolist()), end='', flush=True)


        pre_scheduler.step()
        avg_risk = sum(risk_all_list)/len(risk_all_list)
        avg_cont_risk = sum(risk_cont_all_list)/len(risk_cont_all_list)
        avg_inv_risk = sum(risk_penalty_all_list)/len(risk_penalty_all_list)

        if epoch == 0:
            write_log("Initial Risk: %.2f  Cont_Risk: %.2f  Inv_Risk: %.2f" %(avg_risk, avg_cont_risk, avg_inv_risk), log_file=log_file, print_=True)
            soft_split_best = soft_split_all.clone().detach()
        if avg_risk < low_loss:
            low_loss = avg_risk
            soft_split_best = soft_split_all.clone().detach()
            best_epoch = epoch
            cnt = 0
        else:
            cnt += 1

        if epoch > 50 and cnt >= 5 or epoch == 60:
            write_log('\nLoss not down. Break down training.  Epoch: %d  Loss: %.2f' %(best_epoch, low_loss), log_file=log_file, print_=True)
            write_log('Updating Env [%d/%d] [%d/%d]  Loss: %.2f  Cont_Risk: %.2f  Inv_Risk: %.2f  Cons_Risk: %.2f  Cnt: %d  Lr: %.4f  Inv_Mode: %s'
                      %(epoch, 100, training_num, len(update_loader.dataset), sum(risk_all_list)/len(risk_all_list), sum(risk_cont_all_list)/len(risk_cont_all_list), sum(risk_penalty_all_list)/len(risk_penalty_all_list),
                        sum(risk_constrain_all_list)/len(risk_constrain_all_list), cnt, pre_optimizer.param_groups[0]['lr'], irm_mode), log_file=log_file)
            final_split_softmax = F.softmax(soft_split_best, dim=-1)
            write_log('%s' %(pretty_tensor_str(final_split_softmax)), log_file=log_file, print_=True)
            group_assign = final_split_softmax.argmax(dim=1)
            write_log('Debug:  group1 %d  group2 %d' %(group_assign.sum(), group_assign.size(0)-group_assign.sum()), log_file=log_file, print_=True)
            return soft_split_best


# update split offline
# out_1, out_2 are already post transform() and are in cpu
def auto_split_offline(out_1, out_2, soft_split_all, temperature, irm_temp, loss_mode='v2', irm_mode='v1', irm_weight=10, constrain=False, 
            cons_relax=False, nonorm=False, log_file=None, batch_size=3096, num_workers=4, prefetch_factor=2, persistent_workers=True):
    # irm mode: v1 is original irm; v2 is variance
    low_loss, constrain_loss = 1e5, torch.Tensor([0.])
    cnt, best_epoch, training_num = 0, 0, 0
    num_env = soft_split_all.size(1)
    # optimizer and schedule
    pre_optimizer = torch.optim.Adam([soft_split_all], lr=0.5, weight_decay=0.)
    pre_scheduler = MultiStepLR(pre_optimizer, [5, 35], gamma=0.2, last_epoch=-1)

    # dataset and dataloader
    traindataset = update_split_dataset(out_1, out_2)
    trainloader = DataLoader(traindataset, batch_size=batch_size, shuffle=True, num_workers=num_workers, 
        prefetch_factor=prefetch_factor, persistent_workers=persistent_workers, pin_memory=True, drop_last=False)

    for epoch in range(100):
        risk_all_list, risk_cont_all_list, risk_penalty_all_list, risk_constrain_all_list, training_num = [],[],[],[], 0

        for feature_1, feature_2, idx in trainloader:
            feature_1, feature_2 = feature_1.cuda(non_blocking=True), feature_2.cuda(non_blocking=True)
            loss_cont_list, loss_penalty_list = [], []
            training_num += len(feature_1)

            param_split = F.softmax(soft_split_all[idx], dim=-1)
            if irm_mode == 'v1': # original
                for env_idx in range(num_env):
                    logits, labels, indexs = info_nce_loss_update(torch.cat([feature_1, feature_2], dim=0), feature_1.size(0), temperature=1.0)

                    loss_weight = param_split[:, env_idx][indexs]
                    logits_cont = logits / temperature
                    cont_loss_env = soft_contrastive_loss(logits_cont, labels, loss_weight, mode=loss_mode, nonorm=nonorm)

                    scale = torch.ones((1, logits.size(-1))).cuda(non_blocking=True).requires_grad_()
                    logits_pen = logits / irm_temp
                    cont_loss_env_scale1 = soft_contrastive_loss(logits_pen[::2]*scale, labels[::2], loss_weight[::2], mode=loss_mode, nonorm=nonorm)
                    cont_loss_env_scale2 = soft_contrastive_loss(logits_pen[1::2]*scale, labels[1::2], loss_weight[1::2], mode=loss_mode, nonorm=nonorm)
                    penalty_irm1 = torch.autograd.grad(cont_loss_env_scale1, [scale], create_graph=True)[0]
                    penalty_irm2 = torch.autograd.grad(cont_loss_env_scale2, [scale], create_graph=True)[0]
                    loss_cont_list.append(cont_loss_env)
                    loss_penalty_list.append(torch.sum(penalty_irm1*penalty_irm2))

                cont_loss_epoch = torch.stack(loss_cont_list).mean()
                inv_loss_epoch = torch.stack(loss_penalty_list).mean()
                risk_final = - (cont_loss_epoch + irm_weight*inv_loss_epoch)


            elif irm_mode == 'v2': # variance (not use)
                for env_idx in range(num_env):
                    logits, labels, indexs = info_nce_loss_update(torch.cat([feature_1, feature_2], dim=0), feature_1.size(0), temperature=1.0)
                    loss_weight = param_split[:, env_idx][indexs]
                    logits_cont = logits / temperature
                    cont_loss_env = soft_contrastive_loss(logits_cont, labels, loss_weight, mode=loss_mode, nonorm=nonorm)
                    loss_cont_list.append(cont_loss_env)

                inv_loss_epoch = torch.var(torch.stack(loss_cont_list))
                cont_loss_epoch = torch.stack(loss_cont_list).mean()
                risk_final = - (cont_loss_epoch + irm_weight*inv_loss_epoch)

            if constrain > 0: # constrain to avoid the imbalance problem
                if nonorm:
                    constrain_loss = 0.2*(- cal_entropy(param_split.mean(0), dim=0) + cal_entropy(param_split, dim=1).mean())
                else:
                    if cons_relax: # relax constrain to make item num of groups no more than 2:1
                        constrain_loss = torch.relu(0.6365 - cal_entropy(param_split.mean(0), dim=0))
                    else:
                        constrain_loss = - cal_entropy(param_split.mean(0), dim=0)#  + cal_entropy(param_split, dim=1).mean()
                constrain_loss *= constrain
                risk_final += constrain_loss

            pre_optimizer.zero_grad()
            risk_final.backward()
            pre_optimizer.step()

            risk_all_list.append(risk_final.item())
            risk_cont_all_list.append(-cont_loss_epoch.item())
            risk_penalty_all_list.append(-inv_loss_epoch.item())
            risk_constrain_all_list.append(constrain_loss.item())
            soft_split_print = soft_split_all[:1].clone().detach()
            if epoch > 0:
                print('\rUpdating Env [%d/%d] [%d/%d] Loss: %.2f Cont_Risk: %.2f Inv_Risk: %.2f Cons_Risk: %.2f Cnt: %d Lr: %.4f Inv_Mode: %s Soft Split: [%s]'
                      %(epoch, 100, training_num, len(trainloader.dataset), sum(risk_all_list)/len(risk_all_list), sum(risk_cont_all_list)/len(risk_cont_all_list), 
                        sum(risk_penalty_all_list)/len(risk_penalty_all_list),
                        sum(risk_constrain_all_list)/len(risk_constrain_all_list), cnt, pre_optimizer.param_groups[0]['lr'], irm_mode, 
                        ", ".join("%.4f" % v for v in F.softmax(soft_split_print, dim=-1)[0].tolist()),
                       ), end='', flush=True)

        pre_scheduler.step()
        avg_risk = sum(risk_all_list)/len(risk_all_list)
        avg_cont_risk = sum(risk_cont_all_list)/len(risk_cont_all_list)
        avg_inv_risk = sum(risk_penalty_all_list)/len(risk_penalty_all_list)

        if epoch == 0:
            write_log("Initial Risk: %.2f  Cont_Risk: %.2f  Inv_Risk: %.2f" % (avg_risk, avg_cont_risk, avg_inv_risk), log_file=log_file, print_=True)
            soft_split_best = soft_split_all.clone().detach()
        if avg_risk < low_loss:
            low_loss = avg_risk
            soft_split_best = soft_split_all.clone().detach()
            best_epoch = epoch
            cnt = 0
        else:
            cnt += 1

        if epoch > 50 and cnt >= 5 or epoch == 60:
            write_log('\nLoss not down. Stop training. Epoch: %d  Loss: %.2f' %(best_epoch, low_loss), log_file=log_file, print_=True)
            write_log('Updating Env [%d/%d] [%d/%d]  Loss: %.2f  Cont_Risk: %.2f  Inv_Risk: %.2f  Cons_Risk: %.2f  Cnt: %d  Lr: %.4f  Inv_Mode: %s'
                      %(epoch, 100, training_num, len(trainloader.dataset), sum(risk_all_list)/len(risk_all_list), sum(risk_cont_all_list)/len(risk_cont_all_list), sum(risk_penalty_all_list)/len(risk_penalty_all_list),
                        sum(risk_constrain_all_list)/len(risk_constrain_all_list), cnt, pre_optimizer.param_groups[0]['lr'], irm_mode), log_file=log_file)
            final_split_softmax = F.softmax(soft_split_best, dim=-1)
            write_log('%s' %(pretty_tensor_str(final_split_softmax)), log_file=log_file, print_=True)
            group_assign = final_split_softmax.argmax(dim=1)
            write_log('Debug:  group1 %d  group2 %d' %(group_assign.sum(), group_assign.size(0)-group_assign.sum()), log_file=log_file, print_=True)
            del trainloader
            return soft_split_best


# soft version of the contrastive loss
def soft_contrastive_loss(logits, labels, weights, mode='v1', nonorm=False):
    if mode == 'v1':
        logits *= weights
        cont_loss_env = torch.nn.CrossEntropyLoss()(logits, labels)
    elif mode == 'v2':
        sample_dim, label_dim = logits.size(0), logits.size(1)
        logits_exp = logits.exp()
        weight_pos, weight_neg = torch.split(weights, [1, label_dim-1], dim=1)
        weight_neg_norm = weight_neg / weight_neg.sum(1).unsqueeze(1) * (label_dim-1)
        weights_new = torch.cat([torch.ones_like(weight_pos), weight_neg_norm], dim=1)
        softmax_loss = (weights_new*logits_exp) / (weights_new*logits_exp).sum(1).unsqueeze(1)
        cont_loss_env = torch.nn.NLLLoss(reduction='none')(torch.log(softmax_loss), labels)
        if nonorm:
            cont_loss_env = (cont_loss_env * weight_pos.squeeze()).sum() / sample_dim
        else:
            cont_loss_env = (cont_loss_env * weight_pos.squeeze()).sum() / weight_pos.sum()    # norm version

    return cont_loss_env



class update_split_dataset(data.Dataset):
    def __init__(self, feature_bank1, feature_bank2):
        """Initialize and preprocess the Dsprite dataset."""
        self.feature_bank1 = feature_bank1
        self.feature_bank2 = feature_bank2


    def __getitem__(self, index):
        """Return one image and its corresponding attribute label."""
        feature1 = self.feature_bank1[index]
        feature2 = self.feature_bank2[index]

        return feature1, feature2, index

    def __len__(self):
        """Return the number of images."""
        return self.feature_bank1.size(0)


def assign_samples(data, split, env_idx):
    images_pos1, images_pos2, labels, idxs = data
    group_assign = split[idxs].argmax(dim=1)
    select_idx = torch.where(group_assign==env_idx)[0]
    return images_pos1[select_idx], images_pos2[select_idx]

def assign_features(feature1, feature2, idxs, split, env_idx):
    # Returns the indices of the maximum value of all elements in the input tensor.
    # There're 'env_num' groups in a split, so this returns the group [0,env_num) with the biggest value
    # i.e. which group the sample is asigned to
    # 'split' is a (dataset_size,env_num) of weights of sample i belonging to env j
    # feature1/2 are the corresponding features in a batch
    # idxs are their indices in the dataset
    group_assign = split[idxs].argmax(dim=1)
    # torch.where(condition) is identical to torch.nonzero(condition, as_tuple=True)
    # Returns a tuple of 1-D tensors, one for each dimension in input, each containing the indices 
    # (in that dimension) of all non-zero elements of input.
    # If input has n dimensions, then the resulting tuple contains n tensors of size z, 
    # where z is the total number of non-zero elements in the input tensor.
    # Select those samples that belong are in 'env' and have the largest value in 'split'
    select_idx = torch.where(group_assign==env_idx)[0]
    return feature1[select_idx], feature2[select_idx]


def assign_idxs(idxs, split, env_idx):
    group_assign = split[idxs].argmax(dim=1)
    select_idx = torch.where(group_assign==env_idx)[0]
    return select_idx


def cal_entropy(prob, dim=1):
    return -(prob * prob.log()).sum(dim=dim)


def irm_scale(irm_loss, default_scale=-100):
    with torch.no_grad():
        scale =  default_scale / irm_loss.clone().detach()
    return scale

# SEED
def set_seed(seed):
    if_cuda = torch.cuda.is_available()
    torch.manual_seed(seed)
    if if_cuda:
        torch.cuda.manual_seed(seed)
        torch.cuda.manual_seed_all(seed)
    random.seed(seed)
    np.random.seed(seed)
    torch.backends.cudnn.benchmark = False
    torch.backends.cudnn.deterministic = True


def write_log(print_str, log_file, print_=False):
    if print_:
        print(print_str)
    if log_file is None:
        return
    with open(log_file, 'a') as f:
        f.write('\n')
        f.write(print_str)


class GaussianBlur(object):
    # Implements Gaussian blur as described in the SimCLR paper
    def __init__(self, kernel_size, mmin=0.1, mmax=2.0):
        self.min = mmin
        self.max = mmax
        # Ensure kernel size is odd and >= 1
        if kernel_size % 2 == 0:
            kernel_size += 1
        self.kernel_size = max(1, kernel_size)
    
    def __call__(self, sample):
        sample = np.array(sample)

        # blur the image with a 50% chance
        prob = np.random.random_sample()

        if prob < 0.5:
            sigma = (self.max - self.min) * np.random.random_sample() + self.min
            sample = cv2.GaussianBlur(sample, (self.kernel_size, self.kernel_size), sigma)

        return sample

# just follow the previous work -- DCL, NeurIPS2020

def make_train_transform(image_size=64, randgray=True, normalize='CIFAR', gpu=True):
    kernel_size = int(0.1 * image_size)
    if (kernel_size % 2) == 0:
        kernel_size += 1
        
    if (normalize == 'CIFAR') or (normalize == 'STL'):
        norm_mean = [0.4914, 0.4822, 0.4465]
        norm_std = [0.2023, 0.1994, 0.2010]
    elif normalize == 'ImageNet':
        norm_mean=[0.485, 0.456, 0.406]
        norm_std=[0.229, 0.224, 0.225]

    cpu_transform = transforms.Compose([
            #transforms.ToTensor(),  # <-- important: switch to tensor here
            transforms.ToImage(),
            transforms.ToDtype(torch.float32, scale=True),
            transforms.RandomResizedCrop(image_size, scale=(0.7, 1.0)), # ratio=(0.75, 1.3333333333333333)
            transforms.RandomHorizontalFlip(p=0.5),
            transforms.ColorJitter(0.4, 0.4, 0.4, 0.1),
            transforms.RandomGrayscale(p=0.2) if randgray else transforms.Lambda(lambda x: x),
            transforms.GaussianBlur(kernel_size=kernel_size),
            transforms.Normalize(mean=norm_mean, std=norm_std),
        ])

    gpu_transform = K.AugmentationSequential(
        K.RandomResizedCrop((image_size, image_size), scale=(0.7,1.0)),
        K.RandomHorizontalFlip(p=0.5),
        K.ColorJitter(0.4,0.4,0.4,0.1),
        K.RandomGrayscale(p=0.2) if randgray else nn.Identity(),
        K.RandomGaussianBlur((kernel_size,kernel_size), sigma=(0.1,2.0)),
        K.Normalize(mean=norm_mean, std=norm_std)
    )

    if gpu:
        return gpu_transform
    else:
        return cpu_transform
        
def make_test_transform(normalize='CIFAR'):
    if (normalize == 'CIFAR') or (normalize == 'STL'):
        norm_mean = [0.4914, 0.4822, 0.4465]
        norm_std = [0.2023, 0.1994, 0.2010]
    elif normalize == 'ImageNet':
        norm_mean=[0.485, 0.456, 0.406]
        norm_std=[0.229, 0.224, 0.225]

    cpu_transform = transforms.Compose([
        #transforms.ToTensor(),  # <-- important: switch to tensor here
        transforms.ToImage(),
        transforms.ToDtype(torch.float32, scale=True),
        transforms.Normalize(mean=norm_mean, std=norm_std)])

    gpu_transform = K.AugmentationSequential(
        K.Normalize(mean=norm_mean, std=norm_std)
    )

def atomic_save(state, is_best, filename='checkpoint.pth.tar', sync=True):
    filename_tmp = filename + ".tmp"
    torch.save(state, filename_tmp)

    try:
        # kaggle sometimes silently fails to replace the file. remove it to make sure it's gone
        if os.path.exists(filename):
            os.remove(filename)
        os.replace(filename_tmp, filename)
    except Exception as e:
        import sys, traceback
        print(f"[SAVE ERROR] Failed replacing {filename}: {e}", file=sys.stderr)
        traceback.print_exc()
        raise

    if is_best:
        dir_path = os.path.dirname(filename)
        best_filename = '{}/model_best.pth.tar'.format(dir_path)
        best_filename_tmp = filename + ".tmp"
        shutil.copyfile(filename, best_filename_tmp)
        try:
            # kaggle sometimes silently fails to replace the file. remove it to make sure it's gone
            if os.path.exists(best_filename):
                os.remove(best_filename)
            os.replace(best_filename_tmp, best_filename)
        except Exception as e:
            import sys, traceback
            print(f"[SAVE ERROR] Failed replacing {best_filename}: {e}", file=sys.stderr)
            traceback.print_exc()
            raise

    if sync:
        # Sync file data
        for p in [filename, best_filename] if is_best else [filename]:
            fd = os.open(p, os.O_RDONLY)
            os.fsync(fd)
            os.close(fd)

        # Sync the directory once (covers both files)
        dir_fd = os.open(os.path.dirname(filename) or ".", os.O_RDONLY)
        os.fsync(dir_fd)
        os.close(dir_fd)
   
def increasing_weight(pars, penalty_target, penalty_iters, epoch, epochs):
    penalty_warmup, scale, speed, eps, debug = pars
    if epoch < penalty_iters:
        return penalty_warmup
    # Exponential growth starting at small epsilon to avoid zero multiplication
    power = (epoch - penalty_iters) * speed
    w = penalty_warmup + eps * (scale ** power)
    penalty_weight = min(w, penalty_target)
    if debug > 0:
        print()
        print(f"penalty_warmup {penalty_warmup}, penalty_target {penalty_target}, penalty_iters {penalty_iters}, epoch {epoch}," +
              f" epochs {epochs}, speed {speed:.2f}, power {power:.4f}, w {w:.4f}, penalty_weight {penalty_weight:.4f}")
    return penalty_weight

class MovingAverage:

    def __init__(self, ema, oneminusema_correction=True, active=False):
        self.ema = ema
        self.ema_data = {}
        self._updates = 0
        self._oneminusema_correction = oneminusema_correction
        self.active = active

    def update(self, dict_data, orig_shape=False):
        ema_dict_data = {}
        for name, data in dict_data.items():
            data = data.view(1, -1)
            if self.active:
                if self._updates == 0 or (name not in self.ema_data):
                    previous_data = data
                else:
                    previous_data = self.ema_data[name]

                ema_data = self.ema * previous_data + (1 - self.ema) * data
                if self._oneminusema_correction:
                    # correction by 1/(1 - self.ema)
                    # so that the gradients amplitude backpropagated in data is independent of self.ema
                    ema_dict_data[name] = ema_data / (1 - self.ema)
                else:
                    ema_dict_data[name] = ema_data
                self.ema_data[name] = ema_data.clone().detach()
            else:
                 ema_dict_data[name] = torch.ones_like(data)
        if self.active:
            self._updates += 1

        if orig_shape:
            ema_dict_data = {k: v.view(dict_data[k].shape) for k,v in ema_dict_data.items()}
        return ema_dict_data

    def set_active(self, active):
        self.active = active

class NonExclusiveParser:
    """
    Explicit sentinel-based multi-subparser wrapper.

    Syntax:
        prog.py [base args] [-- name <args>] [-- name <args>] ...

    Everything before the first '--' is parsed by base_parser.
    Each '-- <name> ...' starts a subparser section until the next '--' or EOF.
    Allows multiple occurrences of the same subparser.
    """

    def __init__(self, *args, **kwargs):
        self.base_parser = argparse.ArgumentParser(*args, **kwargs)
        self.subparsers = {}

    def add_argument(self, *args, **kwargs):
        return self.base_parser.add_argument(*args, **kwargs)

    def add_subparser(self, name, **kwargs):
        sp = argparse.ArgumentParser(prog=name, add_help=False, **kwargs)
        self.subparsers[name] = sp
        return sp

    def parse_args(self, argv=None):
        argv = sys.argv[1:] if argv is None else list(argv)

        # Split into sections separated by '--'
        chunks, current = [], []
        for token in argv:
            if token == "--":
                if current:
                    chunks.append(current)
                    current = []
            else:
                current.append(token)
        if current:
            chunks.append(current)

        results = defaultdict(list)

        # Base parser: first chunk
        if chunks:
            base_chunk = chunks.pop(0)
            base_ns, unknown = self.base_parser.parse_known_args(base_chunk)
            if unknown:
                raise SystemExit(f"unrecognized base args: {unknown}")
            base_dict = vars(base_ns)
        else:
            base_dict = {}

        # Subparser sections
        for chunk in chunks:
            if not chunk:
                continue
            name, *args = chunk
            if name not in self.subparsers:
                raise SystemExit(f"unknown subparser '{name}'")
            sp = self.subparsers[name]
            ns = sp.parse_args(args)
            results[name].append(ns)

        # Merge base args at top level, and subparser results under their names
        final = dict(base_dict)
        for name, v in results.items():
            if len(v) == 1:
                final[name] = v[0]
            else:
                final[name] = v

        return argparse.Namespace(**final)

    """
    if __name__ == "__main__":
        parser = NonExclusiveParser(description="Sentinel-based non-exclusive subparsers")

        parser.add_argument("--foo", type=int)

        pa = parser.add_subparser("a")
        pa.add_argument("--x")
        pa.add_argument("--y", nargs="*")

        pb = parser.add_subparser("b")
        pb.add_argument("--v", type=int)

        args = parser.parse_args("--foo 10 -- a --x 1 -- b --v 2 -- a --x 3 --y 4 5".split())
        print(args)

        Namespace(
          _base=Namespace(foo=10),
          a=[Namespace(x='1', y=[]), Namespace(x='3', y=['4', '5'])],
          b=Namespace(v=2)
        )
    """    

def reset_optimizer(optimizer):
    """
    Reinitialize all dynamic state (e.g. momentum, exp_avg, exp_avg_sq, step)
    while preserving:
        - parameter groups
        - learning rates
        - momentum/betas
        - weight decay
        - references to model parameters
    Works for Adam, SGD, and similar torch.optim optimizers.
    """
    # Loop over parameter groups and parameters
    for group in optimizer.param_groups:
        for p in group['params']:
            state = optimizer.state.get(p, None)
            if state is not None:
                state.clear()  # remove old buffers

            # Rebuild empty state if optimizer would normally track it
            if isinstance(optimizer, torch.optim.SGD):
                # SGD with momentum keeps a momentum_buffer
                if group.get('momentum', 0) != 0:
                    optimizer.state[p] = {'momentum_buffer': torch.zeros_like(p.data)}
            elif isinstance(optimizer, torch.optim.Adam) or isinstance(optimizer, torch.optim.AdamW):
                optimizer.state[p] = {
                    'step': torch.tensor(0.0, dtype=torch.float32),
                    'exp_avg': torch.zeros_like(p.data),
                    'exp_avg_sq': torch.zeros_like(p.data)
                }
            else:
                # Generic fallback: just clear whatever state exists
                optimizer.state[p] = {}
<|MERGE_RESOLUTION|>--- conflicted
+++ resolved
@@ -755,14 +755,9 @@
                         constrain_loss = torch.relu(0.6365 - cal_entropy(param_split.mean(0), dim=0))
                     else:
                         """
-<<<<<<< HEAD
-                        Rewards diversity across the batch - entropy is smaller when the model collapses to one class. 
-                        So (- entropy) is more negative when there's diversity.
-=======
                         Rewards diversity across the batch - it is more positive when the model collapses to one class. 
                         Here, entropy always > 0. It's bigger when there's MORE diversity (more even split), and its
                         negation is SMALLER, i.e. loss goes DOWN.
->>>>>>> f530cf1d
                         """
                         constrain_loss = - cal_entropy(param_split.mean(0), dim=0)#  + cal_entropy(param_split, dim=1).mean()
                 constrain_loss *= constrain
